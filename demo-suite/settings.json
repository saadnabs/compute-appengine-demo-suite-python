--- conflicted
+++ resolved
@@ -2,13 +2,8 @@
     "project": "compute-engine-demo",
     "compute": {
         "api_version": "v1beta15",
-<<<<<<< HEAD
-        "image": "centos-6-v20130515",
-        "kernel": "https://www.googleapis.com/compute/v1beta15/projects/google/global/kernels/gce-v20130515",
-=======
         "image": "centos-6-v20130813",
         "kernel": "https://www.googleapis.com/compute/v1beta15/projects/google/global/kernels/gce-v20130813",
->>>>>>> 03662ba9
         "machine_type": "n1-standard-1",
         "zone": "us-central2-a",
         "network": "default",
