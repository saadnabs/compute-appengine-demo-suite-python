--- conflicted
+++ resolved
@@ -264,11 +264,7 @@
   // is complete), start the polling immediately to refresh state ASAP,
   // instead of waiting 2s to refresh the display.
   var that = this;
-<<<<<<< HEAD
-  if ((typeof Recovering === 'undefined') || (Recovering)) {
-=======
   if ((typeof Recovering !== 'undefined') && Recovering) {
->>>>>>> a99698f7
     that.getStatuses_(success);
   } else {
     setTimeout(function() {
